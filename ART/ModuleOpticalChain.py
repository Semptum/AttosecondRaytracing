"""
Provides the class OpticalChain, which represents the whole optical setup to be simulated,
from the bundle of source-[Rays](ModuleOpticalRay.html) through the successive [OpticalElements](ModuleOpticalElement.html).

![Illustration the Mirror-class.](OpticalChain.svg)



Created in Jan 2022

@author: Stefan Haessler
"""
# %% Modules
import copy
import numpy as np
import ART.ModuleProcessing as mp
import ART.ModuleGeometry as mgeo
import ART.ModuleOpticalRay as mray
import ART.ModuleOpticalElement as moe

# from ART.ModuleAnalysisAndPlots import RayRenderGraph
import ART.ModuleAnalysisAndPlots as mplots


# %%
class OpticalChain:
    """
    The OpticalChain represents the whole optical setup to be simulated:
    Its main attributes are a list source-[Rays](ModuleOpticalRay.html) and
    a list of successive [OpticalElements](ModuleOpticalElement.html).

    The method OpticalChain.get_output_rays() returns an associated list of lists of
    [Rays](ModuleOpticalRay.html), each calculated by ray-tracing from one
    [OpticalElement](ModuleOpticalElement.html) to the next.
    So OpticalChain.get_output_rays()[i] is the bundle of [Rays](ModuleOpticalRay.html) *after*
    optical_elements[i].

    The string "description" can contain a short description of the optical setup, or similar notes.

    The OpticalChain can be visualized quickly with the method OpticalChain.quickshow(),
    and more nicely with OpticalChain.render().

    The class also provides methods for (mis-)alignment of the source-[Ray](ModuleOpticalRay.html)-bundle and the
    [OpticalElements](ModuleOpticalElement.html), as well as methods for producing
    a list of OpticalChain-objects containing variations of itself.

    Attributes
    ----------
        source_rays : list[mray.Ray]
            List of source rays, which are to be traced.

        optical_elements : list[moe.OpticalElement]
            List of successive optical elements.

        description : str
            A string to describe the optical setup.

        loop_variable_name : str
            A string naming a parameter that is varied in a list of OpticalChain-objects,
            which is useful when looping over variations of an initial configuration.

        loop_variable_value : float
            The value of that varied parameter, which is useful when looping over
            variations of an initial configuration.

    Methods
    ----------
        copy_chain()

        get_output_rays()

        quickshow()

        render()

        ----------

        shift_source(axis, distance)

        tilt_source(self, axis, angle)

        get_source_loop_list(axis, loop_variable_values)

        ----------

        rotate_OE(OEindx, axis, angle)

        shift_OE(OEindx, axis, distance)

        get_OE_loop_list(OEindx, axis, loop_variable_values)

    """

    def __init__(
        self, source_rays, optical_elements, description="", loop_variable_name=None, loop_variable_value=None
    ):
        """
        Parameters
        ----------
            source_rays : list[mray.Ray]
                List of source rays, which are to be traced.

            optical_elements : list[moe.OpticalElement]
                List of successive optical elements.

            description : str, optional
                A string to describe the optical setup. Defaults to ''.

            loop_variable_name : str, optional
                A string naming a parameter that is varied in a list of OpticalChain-objects.
                Defaults to None.

            loop_variable_value : float
                The value of that varied parameter, which is useful when looping over
                variations of an initial configuration. Defaults to None.
        """
        self.source_rays = copy.deepcopy(source_rays)
        # deepcopy so this object doesn't get changed when the global source_rays changes "outside"
        self.optical_elements = copy.deepcopy(optical_elements)
        # deepcopy so this object doesn't get changed when the global optical_elements changes "outside"
        self.description = description
        self.loop_variable_name = loop_variable_name
        self.loop_variable_value = loop_variable_value
        self._output_rays = None
        self._last_optical_elements_hash = None  # for now we don't care which element was changed.
        # we just always do the whole raytracing again
        self._last_source_rays_hash = None

    # using property decorator
    # a getter function
    @property
    def source_rays(self):
        return self._source_rays

    # a setter function
    @source_rays.setter
    def source_rays(self, source_rays):
        if type(source_rays) == list and all(isinstance(x, mray.Ray) for x in source_rays):
            self._source_rays = source_rays
        else:
            raise TypeError("Source_rays must be list of Ray-objects.")

    @property
    def optical_elements(self):
        return self._optical_elements

    @optical_elements.setter
    def optical_elements(self, optical_elements):
        if type(optical_elements) == list and all(isinstance(x, moe.OpticalElement) for x in optical_elements):
            self._optical_elements = optical_elements
        else:
            raise TypeError("Optical_elements must be list of OpticalElement-objects.")

    @property
    def loop_variable_name(self):
        return self._loop_variable_name

    @loop_variable_name.setter
    def loop_variable_name(self, loop_variable_name):
        if type(loop_variable_name) == str or (loop_variable_name is None):
            self._loop_variable_name = loop_variable_name
        else:
            raise TypeError("loop_variable_name must be a string.")

    @property
    def loop_variable_value(self):
        return self._loop_variable_value

    @loop_variable_value.setter
    def loop_variable_value(self, loop_variable_value):
        if type(loop_variable_value) in [int, float, np.float64] or (loop_variable_value is None):
            self._loop_variable_value = loop_variable_value
        else:
            raise TypeError("loop_variable_value must be a number of types int or float.")

    # %% METHODS ##################################################################

    def copy_chain(self):
        """Return another optical chain with the same source, optical elements and description-string as this one."""
        return OpticalChain(self.source_rays, self.optical_elements, self.description)

<<<<<<< HEAD
    def get_output_rays(self, **kwargs):
=======
    def get_output_rays(self):
>>>>>>> 0cdba9f3
        """
        Returns the list of (lists of) output rays, calculate them if this hasn't been done yet,
        or if the source-ray-bundle or anything about the optical elements has changed.
        """
        current_source_rays_hash = mp._hash_list_of_objects(self.source_rays)
        current_optical_elements_hash = mp._hash_list_of_objects(self.optical_elements)
        if (current_source_rays_hash != self._last_source_rays_hash) or (
            current_optical_elements_hash != self._last_optical_elements_hash
        ):
            print("...ray-tracing...", end="", flush=True)
<<<<<<< HEAD
            self._output_rays = mp.RayTracingCalculation(self.source_rays, self.optical_elements, **kwargs)
=======
            self._output_rays = mp.RayTracingCalculation(self.source_rays, self.optical_elements)
>>>>>>> 0cdba9f3
            print(
                "\r\033[K", end="", flush=True
            )  # move to beginning of the line with \r and then delete the whole line with \033[K

            self._last_source_rays_hash = current_source_rays_hash
            self._last_optical_elements_hash = current_optical_elements_hash

        return self._output_rays

<<<<<<< HEAD
    def quickshow(self):
        """Render an image of the optical chain it with settings that prioritize
        speed over great looks. This lets the user quickly visualize their
        optical setup to check if all the angles are set as they want."""
        maxRays = 30
        maxOEpoints = 1500
        QuickOpticalChain = self.copy_chain()
        QuickOpticalChain.source_rays = np.random.choice(self.source_rays, maxRays, replace=False).tolist()
        quickfig = mplots.RayRenderGraph(QuickOpticalChain, None, maxRays, maxOEpoints)
        return quickfig

    def render(self):
        """Create a fairly good-looking 3D rendering of the optical chain."""
        maxRays = 150
        maxOEpoints = 3000
        fig = mplots.RayRenderGraph(self, None, maxRays, maxOEpoints)
=======
    # def quickshow(self):
    #     """Render an image of the optical chain it with settings that prioritize
    #     speed over great looks. This lets the user quickly visualize their
    #     optical setup to check if all the angles are set as they want."""
    #     maxRays = 30
    #     maxOEpoints = 1500
    #     QuickOpticalChain = self.copy_chain()
    #     QuickOpticalChain.source_rays = np.random.choice(self.source_rays, maxRays, replace=False).tolist()
    #     quickfig = mplots.RayRenderGraph(QuickOpticalChain, None, maxRays, maxOEpoints)
    #     return quickfig

    def render(self):
        """Create a fairly good-looking 3D rendering of the optical chain."""
        fig = mplots.RayRenderGraph(
            self,
            None,
            maxRays=300,
            OEpoints = 3000,
            scale_spheres=0.5,
            tube_width=0.05,
            slow_method=False,
            draw_mesh=False,
            )
>>>>>>> 0cdba9f3
        return fig

    # %%  methods to (mis-)align the optical chain; just uses the corresponding methods of the OpticalElement class...

    def shift_source(self, axis: (str, np.ndarray), distance: float):
        """
        Shift source ray bundle by distance (in mm) along the 'axis' specified as
        a lab-frame vector (numpy-array of length 3) or as one of the strings
        "vert", "horiz", or "random".

        In the latter case, the reference is the incidence plane of the first
        non-normal-incidence mirror after the source. If there is none, you will
        be asked to rather specify the axis as a 3D-numpy-array.

        axis = "vert" means the source position is shifted along the axis perpendicular
        to that incidence plane, i.e. "vertically" away from the former incidence plane..

        axis = "horiz" means the source direciton is rotated about an axis in that
        incidence plane and perpendicular to the current source direction,
        i.e. "horizontally" in the incidence plane, but retaining the same distance
        of source and first optical element.

        axis = "random" means the the source direction shifted in a random direction
        within in the plane perpendicular to the current source direction,
        e.g. simulating a fluctuation of hte transverse source position.

        Parameters
        ----------
            axis : np.ndarray or str
                Shift axis, specified either as a 3D lab-frame vector or as one
                of the strings "vert", "horiz", or "random".

            distance : float
                Shift distance in mm.

        Returns
        -------
            Nothing, just modifies the property 'source_rays'.
        """
        if type(distance) not in [int, float, np.float64]:
            raise ValueError('The "distance"-argument must be an int or float number.')

        central_ray_vector = mp.FindCentralRay(self.source_rays).vector
        mirror_indcs = [i for i, OE in enumerate(self.optical_elements) if "Mirror" in OE.type.type]

        OEnormal = None
        for i in mirror_indcs:
            ith_OEnormal = self.optical_elements[i].normal
            if np.linalg.norm(np.cross(central_ray_vector, ith_OEnormal)) > 1e-10:
                OEnormal = ith_OEnormal
                break
        if OEnormal is None:
            raise Exception(
                "There doesn't seem to be a non-normal-incidence mirror in this optical chain, \
                            so you should rather give 'axis' as a numpy-array of length 3."
            )

        if type(axis) == np.ndarray and len(axis) == 3:
            translation_vector = axis
        else:
            perp_axis = np.cross(central_ray_vector, OEnormal)
            horiz_axis = np.cross(perp_axis, central_ray_vector)

            if axis == "vert":
                translation_vector = perp_axis
            elif axis == "horiz":
                translation_vector = horiz_axis
            elif axis == "random":
                translation_vector = (
                    np.random.uniform(low=-1, high=1, size=1) * perp_axis
                    + np.random.uniform(low=-1, high=1, size=1) * horiz_axis
                )
            else:
                raise ValueError(
                    'The shift direction must be specified by "axis" as one of ["vert", "horiz", "random"].'
                )

        self.source_rays = mgeo.TranslationRayList(self.source_rays, distance * mgeo.Normalize(translation_vector))

    def tilt_source(self, axis: (str, np.ndarray), angle: float):
        """
        Rotate source ray bundle by angle around an axis, specified as
        a lab-frame vector (numpy-array of length 3) or as one of the strings
        "in_plane", "out_plane" or "random" direction.

        In the latter case, the function considers the incidence plane of the first
        non-normal-incidence mirror after the source. If there is none, you will
        be asked to rather specify the axis as a 3D-numpy-array.

        axis = "in_plane" means the source direction is rotated about an axis
        perpendicular to that incidence plane, which tilts the source
        "horizontally" in the same plane.

        axis = "out_plane" means the source direciton is rotated about an axis
        in that incidence plane and perpendicular to the current source direction,
        which tilts the source "vertically" out of the former incidence plane.

        axis = "random" means the the source direction is tilted in a random direction,
        e.g. simulating a beam pointing fluctuation.

        Attention, "angle" is given in deg, so as to remain consitent with the
        conventions of other functions, although pointing is mostly talked about
        in mrad instead.

        Parameters
        ----------
            axis : np.ndarray or str
                Shift axis, specified either as a 3D lab-frame vector or as one
                of the strings "in_plane", "out_plane", or "random".

            angle : float
                Rotation angle in degree.

        Returns
        -------
            Nothing, just modifies the property 'source_rays'.
        """
        if type(angle) not in [int, float, np.float64]:
            raise ValueError('The "angle"-argument must be an int or float number.')

        central_ray_vector = mp.FindCentralRay(self.source_rays).vector
        mirror_indcs = [i for i, OE in enumerate(self.optical_elements) if "Mirror" in OE.type.type]

        OEnormal = None
        for i in mirror_indcs:
            ith_OEnormal = self.optical_elements[i].normal
            if np.linalg.norm(np.cross(central_ray_vector, ith_OEnormal)) > 1e-10:
                OEnormal = ith_OEnormal
                break
        if OEnormal is None:
            raise Exception(
                "There doesn't seem to be a non-normal-incidence mirror in this optical chain, \
                            so you should rather give 'axis' as a numpy-array of length 3."
            )

        if type(axis) == np.ndarray and len(axis) == 3:
            rot_axis = axis
        else:
            rot_axis_in = np.cross(central_ray_vector, OEnormal)
            rot_axis_out = np.cross(rot_axis_in, central_ray_vector)
            if axis == "in_plane":
                rot_axis = rot_axis_in
            elif axis == "out_plane":
                rot_axis = rot_axis_out
            elif axis == "random":
                rot_axis = (
                    np.random.uniform(low=-1, high=1, size=1) * rot_axis_in
                    + np.random.uniform(low=-1, high=1, size=1) * rot_axis_out
                )
            else:
                raise ValueError(
                    'The tilt axis must be specified by as one of ["in_plane", "out_plane", "random"] or as a numpy-array of length 3.'
                )

        self.source_rays = mgeo.RotationAroundAxisRayList(self.source_rays, rot_axis, np.deg2rad(angle))

    def get_source_loop_list(self, axis: str, loop_variable_values: np.ndarray):
        """
        Produces a list of OpticalChain-objects, which are all variations of this
        instance by moving the source-ray-bundle.
        The variation is specified by axis as one of
        ["tilt_in_plane", "tilt_out_plane", "tilt_random", "shift_vert", "shift_horiz", "shift_random"],
        by the values given in the list or numpy-array "loop_variable_values", e.g. np.linspace(start, stop, number).
        This list can then be looped over by ARTmain.

        Parameters
        ----------
            axis : np.ndarray or str
                Shift/Rotation axis for the source-modification, specified either
                as a 3D lab-frame vector or as one of the strings
                ["tilt_in_plane", "tilt_out_plane", "tilt_random",\
                 "shift_vert", "shift_horiz", "shift_random"].

             loop_variable_values : list or np.ndarray
                Values of the shifts (mm) or rotations (deg).

        Returns
        -------
            OpticalChainList : list[OpticalChain]
        """
        if axis not in [
            "tilt_in_plane",
            "tilt_out_plane",
            "tilt_random",
            "shift_vert",
            "shift_horiz",
            "shift_random",
<<<<<<< HEAD
            "all_random",
=======
            #"all_random",
>>>>>>> 0cdba9f3
        ]:
            raise ValueError(
                'For automatic loop-list generation, the axis must be one of ["tilt_in_plane", "tilt_out_plane", "tilt_random", "shift_vert", "shift_horiz", "shift_random"].'
            )
        if type(loop_variable_values) not in [list, np.ndarray]:
            raise ValueError(
                "For automatic loop-list generation, the loop_variable_values must be a list or a numpy-array."
            )

        loop_variable_name_strings = {
            "tilt_in_plane": "source tilt in-plane (deg)",
            "tilt_out_plane": "source tilt out-of-plane (deg)",
            "tilt_random": "source tilt random axis (deg)",
            "shift_vert": "source shift vertical (mm)",
            "shift_horiz": "source shift horizontal (mm)",
            "shift_random": "source shift random-direction (mm)",
        }
        loop_variable_name = loop_variable_name_strings[axis]

        OpticalChainList = []
        for x in loop_variable_values:
            # always start with a fresh deep-copy the AlignedOpticalChain, to then modify it and append it to the list
            ModifiedOpticalChain = self.copy_chain()
            ModifiedOpticalChain.loop_variable_name = loop_variable_name
            ModifiedOpticalChain.loop_variable_value = x

            if axis in ["tilt_in_plane", "tilt_out_plane", "tilt_random"]:
                ModifiedOpticalChain.tilt_source(axis[5:], x)
            elif axis in ["shift_vert", "shift_horiz", "shift_random"]:
                ModifiedOpticalChain.shift_source(axis[6:], x)

            # append the modified optical chain to the list
            OpticalChainList.append(ModifiedOpticalChain)

        return OpticalChainList

    # %%
    def rotate_OE(self, OEindx: int, axis: str, angle: float):
        """
        Rotate the optical element OpticalChain.optical_elements[OEindx] about
        axis specified by "pitch", "roll", "yaw", or "random" by angle in degrees.

        Parameters
        ----------
            OEindx : int
                Index of the optical element to modify out of OpticalChain.optical_elements.

            axis : str
                Rotation axis, specified as one of the strings
                "pitch", "roll", "yaw", or "random".
                These define the rotations as specified for the corresponding methods
                of the OpticalElement-class.

            angle : float
                Rotation angle in degree.

        Returns
        -------
            Nothing, just modifies OpticalChain.optical_elements[OEindx].
        """
        if abs(OEindx) > len(self.optical_elements):
            raise ValueError(
                'The "OEnumber"-argument is out of range compared to the length of OpticalChain.optical_elements.'
            )
        if type(angle) not in [int, float, np.float64]:
            raise ValueError('The "angle"-argument must be an int or float number.')

        if axis == "pitch":
            self.optical_elements[OEindx].rotate_pitch_by(angle)
        elif axis == "roll":
            self.optical_elements[OEindx].rotate_roll_by(angle)
        elif axis == "yaw":
            self.optical_elements[OEindx].rotate_yaw_by(angle)
        elif axis in ("random", "rotate_random"):
            self.optical_elements[OEindx].rotate_random_by(angle)
        else:
            raise ValueError('The "axis"-argument must be a string out of ["pitch", "roll", "yaw", "random"].')

    def shift_OE(self, OEindx: int, axis: str, distance: float):
        """
        Shift the optical element OpticalChain.optical_elements[OEindx] along
        axis specified by "normal", "major", "cross", or "random" by distance in mm.

        Parameters
        ----------
            OEindx : int
                Index of the optical element to modify out of OpticalChain.optical_elements.

            axis : str
                Rotation axis, specified as one of the strings
                "normal", "major", "cross", or "random".
                These define the shifts as specified for the corresponding methods
                of the OpticalElement-class.

            distance : float
                Rotation angle in degree.

        Returns
        -------
            Nothing, just modifies OpticalChain.optical_elements[OEindx].
        """
        if abs(OEindx) > len(self.optical_elements):
            raise ValueError(
                'The "OEnumber"-argument is out of range compared to the length of OpticalChain.optical_elements.'
            )
        if type(distance) not in [int, float, np.float64]:
            raise ValueError('The "dist"-argument must be an int or float number.')

        if axis == "normal":
            self.optical_elements[OEindx].shift_along_normal(distance)
        elif axis == "major":
            self.optical_elements[OEindx].shift_along_major(distance)
        elif axis == "cross":
            self.optical_elements[OEindx].shift_along_cross(distance)
        elif axis == "random":
            self.optical_elements[OEindx].shift_along_random(distance)
        else:
            raise ValueError('The "axis"-argument must be a string out of ["normal", "major", "cross", "random"].')

        # some function that randomly misalings one, or several or all ?

    def get_OE_loop_list(self, OEindx: int, axis: str, loop_variable_values: np.ndarray):
        """
        Produces a list of OpticalChain-objects, which are all variations of
        this instance by moving one degree of freedom of its optical element
        with index OEindx.
        The vaiations is specified by 'axis' as one of
        ["pitch", "roll", "yaw", "rotate_random",\
         "shift_normal", "shift_major", "shift_cross", "shift_random"],
        by the values given in the list or numpy-array "loop_variable_values",
        e.g. np.linspace(start, stop, number).
        This list can then be looped over by ARTmain.

        Parameters
        ----------
            OEindx :int
                Index of the optical element to modify out of OpticalChain.optical_elements.

            axis : np.ndarray or str
                Shift/Rotation axis, specified as one of the strings
                ["pitch", "roll", "yaw", "rotate_random",\
                 "shift_normal", "shift_major", "shift_cross", "shift_random"].

             loop_variable_values : list or np.ndarray
                Values of the shifts (mm) or rotations (deg).

        Returns
        -------
            OpticalChainList : list[OpticalChain]

        """
        if abs(OEindx) > len(self.optical_elements):
            raise ValueError(
                'The "OEnumber"-argument is out of range compared to the length of OpticalChain.optical_elements.'
            )
        if axis not in [
            "pitch",
            "roll",
            "yaw",
            "rotate_random",
            "shift_normal",
            "shift_major",
            "shift_cross",
            "shift_random",
        ]:
            raise ValueError(
                'For automatic loop-list generation, the axis must be one of ["pitch", "roll", "yaw", "shift_normal", "shift_major", "shift_cross"].'
            )
        if type(loop_variable_values) not in [list, np.ndarray]:
            raise ValueError(
                "For automatic loop-list generation, the loop_variable_values must be a list or a numpy-array."
            )

        OE_name = self.optical_elements[OEindx].type.type + "_idx_" + str(OEindx)

        loop_variable_name_strings = {
            "pitch": OE_name + " pitch rotation (deg)",
            "roll": OE_name + " roll rotation (deg)",
            "yaw": OE_name + " yaw rotation (deg)",
            "rotate_random": OE_name + " random rotation (deg)",
            "shift_normal": OE_name + " shift along normal axis (mm)",
            "shift_major": OE_name + " shift along major axis (mm)",
            "shift_cross": OE_name + " shift along (normal x major)-direction (mm)",
            "shift_random": OE_name + " shift along random axis (mm)",
        }
        loop_variable_name = loop_variable_name_strings[axis]

        OpticalChainList = []
        for x in loop_variable_values:
            # always start with a fresh deep-copy the AlignedOpticalChain, to then modify it and append it to the list
            ModifiedOpticalChain = self.copy_chain()
            ModifiedOpticalChain.loop_variable_name = loop_variable_name
            ModifiedOpticalChain.loop_variable_value = x

            if axis in ("pitch", "roll", "yaw", "rotate_random"):
                ModifiedOpticalChain.rotate_OE(OEindx, axis, x)
            elif axis in ("shift_normal", "shift_major", "shift_cross", "shift_random"):
                ModifiedOpticalChain.shift_OE(OEindx, axis[6:], x)

            # append the modified optical chain to the list
            OpticalChainList.append(ModifiedOpticalChain)

        return OpticalChainList<|MERGE_RESOLUTION|>--- conflicted
+++ resolved
@@ -179,11 +179,7 @@
         """Return another optical chain with the same source, optical elements and description-string as this one."""
         return OpticalChain(self.source_rays, self.optical_elements, self.description)
 
-<<<<<<< HEAD
     def get_output_rays(self, **kwargs):
-=======
-    def get_output_rays(self):
->>>>>>> 0cdba9f3
         """
         Returns the list of (lists of) output rays, calculate them if this hasn't been done yet,
         or if the source-ray-bundle or anything about the optical elements has changed.
@@ -194,11 +190,7 @@
             current_optical_elements_hash != self._last_optical_elements_hash
         ):
             print("...ray-tracing...", end="", flush=True)
-<<<<<<< HEAD
             self._output_rays = mp.RayTracingCalculation(self.source_rays, self.optical_elements, **kwargs)
-=======
-            self._output_rays = mp.RayTracingCalculation(self.source_rays, self.optical_elements)
->>>>>>> 0cdba9f3
             print(
                 "\r\033[K", end="", flush=True
             )  # move to beginning of the line with \r and then delete the whole line with \033[K
@@ -208,33 +200,14 @@
 
         return self._output_rays
 
-<<<<<<< HEAD
-    def quickshow(self):
-        """Render an image of the optical chain it with settings that prioritize
-        speed over great looks. This lets the user quickly visualize their
+    #     """Render an image of the optical chain it with settings that prioritize
+        """ Render an image of the optical chain it with settings that prioritize
+    #     optical setup to check if all the angles are set as they want."""
         optical setup to check if all the angles are set as they want."""
-        maxRays = 30
-        maxOEpoints = 1500
-        QuickOpticalChain = self.copy_chain()
-        QuickOpticalChain.source_rays = np.random.choice(self.source_rays, maxRays, replace=False).tolist()
-        quickfig = mplots.RayRenderGraph(QuickOpticalChain, None, maxRays, maxOEpoints)
-        return quickfig
-
-    def render(self):
-        """Create a fairly good-looking 3D rendering of the optical chain."""
-        maxRays = 150
-        maxOEpoints = 3000
-        fig = mplots.RayRenderGraph(self, None, maxRays, maxOEpoints)
-=======
-    # def quickshow(self):
-    #     """Render an image of the optical chain it with settings that prioritize
-    #     speed over great looks. This lets the user quickly visualize their
-    #     optical setup to check if all the angles are set as they want."""
-    #     maxRays = 30
     #     maxOEpoints = 1500
     #     QuickOpticalChain = self.copy_chain()
     #     QuickOpticalChain.source_rays = np.random.choice(self.source_rays, maxRays, replace=False).tolist()
-    #     quickfig = mplots.RayRenderGraph(QuickOpticalChain, None, maxRays, maxOEpoints)
+        QuickOpticalChain.source_rays = np.random.choice(self.source_rays, maxRays, replace=False).tolist()
     #     return quickfig
 
     def render(self):
@@ -249,7 +222,6 @@
             slow_method=False,
             draw_mesh=False,
             )
->>>>>>> 0cdba9f3
         return fig
 
     # %%  methods to (mis-)align the optical chain; just uses the corresponding methods of the OpticalElement class...
@@ -437,11 +409,7 @@
             "shift_vert",
             "shift_horiz",
             "shift_random",
-<<<<<<< HEAD
             "all_random",
-=======
-            #"all_random",
->>>>>>> 0cdba9f3
         ]:
             raise ValueError(
                 'For automatic loop-list generation, the axis must be one of ["tilt_in_plane", "tilt_out_plane", "tilt_random", "shift_vert", "shift_horiz", "shift_random"].'
