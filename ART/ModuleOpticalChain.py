--- conflicted
+++ resolved
@@ -401,13 +401,8 @@
             "shift_vert",
             "shift_horiz",
             "shift_random",
-<<<<<<< HEAD
-            #"all_random",
-            "divergence",
-=======
-            "all_random",
->>>>>>> 89118393
-        ]:
+            "divergence"
+            ]:
             raise ValueError(
                 'For automatic loop-list generation, the axis must be one of ["tilt_in_plane", "tilt_out_plane", "tilt_random", "shift_vert", "shift_horiz", "shift_random"].'
             )
