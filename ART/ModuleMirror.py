--- conflicted
+++ resolved
@@ -190,38 +190,24 @@
 
 # %%############################################################################
 class MirrorParabolic:
-<<<<<<< HEAD
     r"""
-    Parabolic mirror.
-
-    A paraboloid with vertex at the origin [0,0,0] and symmetry axis z,
-    with the center of the support shifted off axis along the x-direction.
-    Its eqn. is therefore $z = \frac{1}{2p}[(x+x_c)^2 + y^2]$ where $p$ is the semi latus rectum,
-    equal to twice the focal lenght of the *mother* parabola (i.e. off-axis angle $\alpha=0$).
-
-    The effective focal length $f_\mathrm{eff}$ is related to the semi latus rectum by
-    $ p = f_\mathrm{eff} (1+\cos\alpha)$, where $\alpha$ is the off-axis angle.
-
-    ![Illustration of a parabolic mirror.](parabola.svg)
-=======
-    """ 
-    A paraboloid with vertex at the origin $O=[0,0,0]$ and symmetry axis z. 
-    Its eqn. is therefore $z = \\frac{1}{4f}[(x)^2 + y^2]$ where $f$ is the focal
+    A paraboloid with vertex at the origin $O=[0,0,0]$ and symmetry axis z.
+
+    Its eqn. is therefore $z = \frac{1}{4f}[(x)^2 + y^2]$ where $f$ is the focal
     lenght of the *mother* parabola (i.e. measured from its center at $O$ to the focal point $F$).
     
     The center of the support is shifted along the x-direction by the off-axis distance $x_c$.
-    This leads to an *effective focal length* $f_\\mathrm{eff}$, measured from the shifted center
+    This leads to an *effective focal length* $f_\mathrm{eff}$, measured from the shifted center
     of the support  $P$ to the focal point $F$.
-    It is related to the mother focal length by $f = f_\\mathrm{eff} \\cos^2(\\alpha/2) $,
-    or equivalently $ p = 2f = f_\\mathrm{eff} (1+\\cos\\alpha)$, where $\\alpha$
+    It is related to the mother focal length by $f = f_\\mathrm{eff} \cos^2(\alpha/2) $,
+    or equivalently $ p = 2f = f_\mathrm{eff} (1+\\cos\\alpha)$, where $\\alpha$
     is the off-axis angle, and $p = 2f$ is called the semi latus rectum.
     
     Another useful relationship is that between the off-axis distance and the resulting
-    off-axis angle: $x_c = 2 f \\tan(\\alpha/2)$.
+    off-axis angle: $x_c = 2 f \tan(\alpha/2)$.
     
     
     ![Illustration of a parabolic mirror.](../docs/parabola.svg)
->>>>>>> 24d873e8
 
     Attributes
     ----------
@@ -264,38 +250,31 @@
             Support : ART.ModuleSupport.Support
 
         """
-        self._offaxisangle = np.deg2rad(OffAxisAngle)
+        self._offaxisangle = np.deg2rad(OffAxisAngle) 
         self.support = Support
-<<<<<<< HEAD
-        self.type = "Parabolic Mirror"
-        self._feff = FocalEffective  # effective focal length
-        self._p = FocalEffective * (1 + np.cos(self.offaxisangle))  # semi latus rectum
-
-=======
         self.type = 'Parabolic Mirror'
         self._feff = FocalEffective  #effective focal length
         self._p = FocalEffective *(1+np.cos(self.offaxisangle)) #semi latus rectum, =2*focal length of mother parabola
     
->>>>>>> 24d873e8
     @property
-    def offaxisangle(self):
-        """Return off-axis angle of parabolic mirror."""
+    def offaxisangle(self): 
         return self._offaxisangle
-<<<<<<< HEAD
-
-    @offaxisangle.setter
-    def offaxisangle(self, OffAxisAngle):
-        self._offaxisangle = np.deg2rad(OffAxisAngle)
-        self._p = self._feff * (1 + np.cos(self._offaxisangle))  # make sure to always update p
-
-=======
        
     @offaxisangle.setter 
     def offaxisangle(self, OffAxisAngle): 
         self._offaxisangle = np.deg2rad(OffAxisAngle) #store (and later return) in radians!
         self._p = self._feff *(1+np.cos(self._offaxisangle)) #make sure to always update p
-        
->>>>>>> 24d873e8
+
+    @property
+    def offaxisangle(self):
+        """Return off-axis angle of parabolic mirror."""
+        return self._offaxisangle
+
+    @offaxisangle.setter
+    def offaxisangle(self, OffAxisAngle):
+        self._offaxisangle = np.deg2rad(OffAxisAngle)
+        self._p = self._feff * (1 + np.cos(self._offaxisangle))  # make sure to always update p
+
     @property
     def feff(self):
         """Get effective focal length."""
@@ -349,19 +328,12 @@
         return mgeo.Normalize(Gradient)
 
     def get_centre(self):
-<<<<<<< HEAD
-        """Return 3D coordinates of the point on the mirror surface at the center of its support."""
+        """  Return 3D coordinates of the point $P$ on the mirror surface at the center of its support. """
         return np.array(
             [self.feff * np.sin(self.offaxisangle), 0, self._p * 0.5 - self.feff * np.cos(self.offaxisangle)]
         )
 
     def get_grid3D(self, NbPoint):
-=======
-        """  Return 3D coordinates of the point $P$ on the mirror surface at the center of its support. """
-        return np.array([self.feff*np.sin(self.offaxisangle),0,self._p*0.5 - self.feff*np.cos(self.offaxisangle)])
-    
-    def get_grid3D(self,NbPoint):
->>>>>>> 24d873e8
         """
         Get grid of points on mirror surface.
 
