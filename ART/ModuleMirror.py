--- conflicted
+++ resolved
@@ -277,10 +277,7 @@
         self._feff = FocalEffective  # effective focal length
         self._p = FocalEffective * (
             1 + np.cos(self.offaxisangle)
-<<<<<<< HEAD
         )  # semi latus rectum
-=======
-        )  # semi latus rectum, =2*focal length of mother parabola
 
     @property
     def offaxisangle(self):
@@ -290,7 +287,6 @@
     def offaxisangle(self, OffAxisAngle):
         self._offaxisangle = np.deg2rad(OffAxisAngle)  # store (and later return) in radians!
         self._p = self._feff * (1 + np.cos(self._offaxisangle))  # make sure to always update p
->>>>>>> 0cdba9f3
 
     @property
     def offaxisangle(self):
@@ -472,13 +468,9 @@
         ListPointIntersection = []
         for t in Solution:
             Intersect = Ray.vector * t + Ray.point
-<<<<<<< HEAD
             if Intersect[2] < -self.majorradius and self.support._IncludeSupport(
                 Intersect
             ):  # For realistic mirror
-=======
-            if Intersect[2] < -self.majorradius and self.support._IncludeSupport(Intersect):  # For realistic mirror
->>>>>>> 0cdba9f3
                 ListPointIntersection.append(Intersect)
 
         return _IntersectionRayMirror(Ray.point, ListPointIntersection)
@@ -904,13 +896,9 @@
     RayReflected = Ray.copy_ray()
     RayReflected.point = PointMirror
     RayReflected.vector = VectorRayReflected
-<<<<<<< HEAD
     RayReflected.incidence = mgeo.AngleBetweenTwoVectors(
-        -VectorRay, NormalMirror
+    RayReflected.path = np.linalg.norm(PointMirror - PointRay) + Ray.path
     )
-=======
-    RayReflected.incidence = mgeo.AngleBetweenTwoVectors(VectorRay, NormalMirror)
->>>>>>> 0cdba9f3
     RayReflected.path = Ray.path + (np.linalg.norm(PointMirror - PointRay),)
 
     return RayReflected
@@ -940,11 +928,7 @@
         PointMirror = Mirror._get_intersection(k)
 
         if PointMirror is not None:
-<<<<<<< HEAD
             if Deformed and IgnoreDefects:
-=======
-            if Deformed and k.number == 0:
->>>>>>> 0cdba9f3
                 M = Mirror.Mirror
             else:
                 M = Mirror
@@ -966,7 +950,6 @@
     def get_normal(self, PointMirror):
         base_normal = self.Mirror.get_normal(PointMirror)
         C = self.get_centre()
-<<<<<<< HEAD
         defects_normals = [
             d.get_normal(PointMirror - C) for d in self.DeformationList
         ]
@@ -974,12 +957,6 @@
             base_normal = normal_add(base_normal, i)
             base_normal /= np.linalg.norm(base_normal)
         return base_normal
-=======
-        defects_normals = [d.get_normal(PointMirror - C) for d in self.DeformationList]
-        for defect in defects_normals:
-            base_normal = mdef.normal_add(base_normal, defect)
-        return base_normal / np.linalg.norm(base_normal)
->>>>>>> 0cdba9f3
 
     def get_centre(self):
         return self.Mirror.get_centre()
@@ -990,7 +967,6 @@
     def _get_intersection(self, Ray):
         Intersect = self.Mirror._get_intersection(Ray)
         if Intersect is not None:
-<<<<<<< HEAD
             h = sum(
                 D.get_offset(Intersect - self.get_centre())
                 for D in self.DeformationList
@@ -1010,10 +986,4 @@
     grad2Y = -normal2[1] / normal2[2]
     gradX = grad1X + grad2X
     gradY = grad1Y + grad2Y
-    return np.array([-gradX, -gradY, 1])
-=======
-            h = sum(D.get_offset(Intersect - self.get_centre()) for D in self.DeformationList)
-            alpha = mgeo.AngleBetweenTwoVectors(-Ray.vector, self.Mirror.get_normal(Intersect))
-            Intersect -= Ray.vector * h / np.cos(alpha)
-        return Intersect
->>>>>>> 0cdba9f3
+    return np.array([-gradX, -gradY, 1])